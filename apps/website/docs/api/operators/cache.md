# `cache` <Badge type="tip" text="since v0.3.0" />

Saves result of the [_Query_](/api/primitives/query) to some storage and allows to restore it back.

## Formulae

```ts
import { cache } from '@farfetched/core';

cache(query, config);
```

Config fields:

- `adapter?`: _CacheAdapter_
- `staleAfter?`: [_Time_](/api/primitives/time) after which the data is considered stale and will be re-fetched immediately
- `purge?`: [_Event_](https://effector.dev/docs/api/effector/event) after calling which all records will be deleted from the cache

## Adapters

Required field `adapter` is used to specify storage to save results. Available adapters:

- `inMemoryCache` (**default adapter**) useful for caching results of the [_Query_](/api/primitives/query) during one interaction with the application.
- `sessionStorageCache` uses [Session Storage](https://developer.mozilla.org/en-US/docs/Web/API/Window/sessionStorage), useful for caching results of the [_Query_](/api/primitives/query) across tab reloads during single session.
- `localStorageCache` uses [Local Storage](https://developer.mozilla.org/en-US/docs/Web/API/Window/localStorage), useful for caching results of the [_Query_](/api/primitives/query) across sessions.
- `voidCache` never saves anything, never restores anything. It's useful for testing purposes.

### Auto-deletion

Every adapter accepts settings for auto-deletion of the cached results by the following fields:

- `maxAge?` - [_Time_](/api/primitives/time) with a maximum age of the cached result
- `maxEntries?` — _number_ with a maximum number of maximum entries in the cache

```ts
import { cache } from '@farfetched/core';
import { createEvent } from 'effector';

cache(query, {
  adapter: someAdapter({ maxAge: '15m', maxEntries: 300 }),
});
```

### Observability

Every adapter accepts settings for observability of the cached results by the field `observability`:

```ts
import { cache } from '@farfetched/core';
import { createEvent } from 'effector';

const hit = createEvent(); // result is **found** and restored
const miss = createEvent(); // result is **not found**
const expired = createEvent(); // cache entry is **expired** and deleted
const evicted = createEvent(); // cache entry is **evicted** and deleted

cache(query, {
  adapter: someAdapter({ observability: { hit, miss, expired, evicted } }),
});
<<<<<<< HEAD
```
=======
```

Farfetched provides a helper function to attach observability to the custom adapter — `attachObservability`. It accepts the object with the following properties:

- `adapter` — the adapter instance itself
- `options` — the object with [_Events_](https://effector.dev/docs/api/effector/event) which should be **passed by the user to the adapter from application code**:
  - `hit` — the [_Event_](https://effector.dev/docs/api/effector/event) that will be triggered on cache hit
  - `miss` — the [_Event_](https://effector.dev/docs/api/effector/event) that will be triggered on cache miss
  - `expired` — the [_Event_](https://effector.dev/docs/api/effector/event) that will be triggered on cache expiration
  - `evicted` — the [_Event_](https://effector.dev/docs/api/effector/event) that will be triggered on cache eviction
- `events` — the object with [_Events_](https://effector.dev/docs/api/effector/event) which have to be **triggered by the adapter itself**:
  - `itemEvicted` — the [_Event_](https://effector.dev/docs/api/effector/event) that is triggered on cache eviction
  - `itemExpired` — the [_Event_](https://effector.dev/docs/api/effector/event) that is triggered on cache expiration

```ts
import { createEvent } from 'effector';
import { attachObservability } from '@farfetched/core';

function myCustomAdapter({
  observability,
}: {
  observability: {
    hit?: Event<{ key: string }>;
    miss?: Event<{ key: string }>;
    expired?: Event<{ key: string }>;
    evicted?: Event<{ key: string }>;
  };
}) {
  const adapter = createAdapter({
    // ...
  });

  const itemEvicted = createEvent<{ key: string }>();
  const itemExpired = createEvent<{ key: string }>();

  attachCacheObservability({
    adapter,
    options: observability,
    events: { itemEvicted, itemExpired },
  });

  return adapter;
}
```

However, we still need to trigger `itemEvicted` and `itemExpired` events in our adapter.

### External adapter for `cache`

To integrate `cache` with external cache storage (e.g. Redis), there is `externalCache` provider.

```ts
import { cache, externalCache } from '@farfetched/core';

cache(query, {
  adapter: externalCache({
    get: async ({ key }) => {
      const result = await redis.get(key);

      return JSON.parse(result);
    },
    set: async ({ key, value }) => {
      await redis.set(key, JSON.stringify(value));
    },
    purge: async () => {
      await redis.flushdb();
    },
  }),
});
```

::: warning
Due to external nature of the storage, `externalCache` supports only subset of observability events: `observability.hit` and `observability.miss`, any other event is not supported.
:::
>>>>>>> fb943115
<|MERGE_RESOLUTION|>--- conflicted
+++ resolved
@@ -57,9 +57,6 @@
 cache(query, {
   adapter: someAdapter({ observability: { hit, miss, expired, evicted } }),
 });
-<<<<<<< HEAD
-```
-=======
 ```
 
 Farfetched provides a helper function to attach observability to the custom adapter — `attachObservability`. It accepts the object with the following properties:
@@ -105,33 +102,4 @@
 }
 ```
 
-However, we still need to trigger `itemEvicted` and `itemExpired` events in our adapter.
-
-### External adapter for `cache`
-
-To integrate `cache` with external cache storage (e.g. Redis), there is `externalCache` provider.
-
-```ts
-import { cache, externalCache } from '@farfetched/core';
-
-cache(query, {
-  adapter: externalCache({
-    get: async ({ key }) => {
-      const result = await redis.get(key);
-
-      return JSON.parse(result);
-    },
-    set: async ({ key, value }) => {
-      await redis.set(key, JSON.stringify(value));
-    },
-    purge: async () => {
-      await redis.flushdb();
-    },
-  }),
-});
-```
-
-::: warning
-Due to external nature of the storage, `externalCache` supports only subset of observability events: `observability.hit` and `observability.miss`, any other event is not supported.
-:::
->>>>>>> fb943115
+However, we still need to trigger `itemEvicted` and `itemExpired` events in our adapter.