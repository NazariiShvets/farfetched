{
  "name": "core",
  "$schema": "../../node_modules/nx/schemas/project-schema.json",
  "sourceRoot": "packages/core/src",
  "projectType": "library",
  "targets": {
    "pack": {
      "executor": "nx:run-commands",
      "options": {
        "command": "node tools/scripts/typepack.mjs --package core"
      },
      "dependsOn": [
        {
          "projects": "self",
          "target": "build"
        }
      ]
    },
    "build": {
      "executor": "@nrwl/rollup:rollup",
      "outputs": ["{options.outputPath}"],
      "options": {
        "outputPath": "dist/packages/core",
        "entryFile": "packages/core/index.ts",
        "tsConfig": "packages/core/tsconfig.build.json",
        "project": "packages/core/package.json",
        "format": ["esm", "cjs"],
        "generateExportsField": true,
        "compiler": "babel"
      }
    },
    "publish": {
      "executor": "nx:run-commands",
      "options": {
        "command": "node tools/scripts/publish.mjs core"
      },
      "dependsOn": [
        {
          "projects": "self",
          "target": "pack"
        }
      ]
    },
    "lint": {
      "executor": "@nrwl/linter:eslint",
      "outputs": ["{options.outputFile}"],
      "options": {
        "lintFilePatterns": ["packages/core/**/*.ts"]
      }
    },
    "test": {
      "executor": "@nrwl/vite:test",
      "options": {
        "config": "vite.config.ts"
      }
    },
    "test_watch": {
      "executor": "@nrwl/vite:test",
      "options": {
        "config": "vite.config.ts",
        "watch": true
      }
    },
    "typetest": {
      "executor": "@nrwl/vite:test",
      "options": {
        "config": "vite.config.ts",
        "mode": "typecheck"
      }
    },
    "size": {
      "executor": "./tools/executors/size-limit:size-limit",
      "options": {
<<<<<<< HEAD
        "limit": "19 kB",
=======
        "limit": "18.4 kB",
>>>>>>> 6e572cb5
        "outputPath": "dist/packages/core"
      },
      "dependsOn": [
        {
          "projects": "self",
          "target": "build"
        }
      ]
    }
  },
  "implicitDependencies": ["!test-utils"],
  "tags": []
}<|MERGE_RESOLUTION|>--- conflicted
+++ resolved
@@ -71,11 +71,7 @@
     "size": {
       "executor": "./tools/executors/size-limit:size-limit",
       "options": {
-<<<<<<< HEAD
-        "limit": "19 kB",
-=======
-        "limit": "18.4 kB",
->>>>>>> 6e572cb5
+        "limit": "20 kB",
         "outputPath": "dist/packages/core"
       },
       "dependsOn": [
