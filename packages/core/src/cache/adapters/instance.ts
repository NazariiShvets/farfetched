--- conflicted
+++ resolved
@@ -2,14 +2,9 @@
 
 import { CacheAdapter, CacheAdapterInstance } from './type';
 
-<<<<<<< HEAD
-export function createAdapter(
+export function createCacheAdapter(
   adapter: CacheAdapterInstance,
   opts?: { name: string }
-=======
-export function createCacheAdapter(
-  adapter: CacheAdapterInstance
->>>>>>> 6e572cb5
 ): CacheAdapter {
   const $instance = createStore(adapter, {
     serialize: 'ignore',
