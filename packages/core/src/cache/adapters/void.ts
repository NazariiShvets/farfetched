--- conflicted
+++ resolved
@@ -4,8 +4,7 @@
 import { CacheAdapter } from './type';
 
 export function voidCache(): CacheAdapter {
-<<<<<<< HEAD
-  return createAdapter(
+  return createCacheAdapter(
     {
       get: createEffect<
         { key: string },
@@ -19,17 +18,4 @@
     },
     { name: 'voidCache' }
   );
-=======
-  return createCacheAdapter({
-    get: createEffect<
-      { key: string },
-      { value: unknown; cachedAt: number } | null
-    >(() => null),
-    set: createEffect<{ key: string; value: unknown }, void>(() => {
-      // pass
-    }),
-    purge: createEvent(),
-    unset: createEffect<{ key: string }, void>(),
-  });
->>>>>>> 6e572cb5
 }