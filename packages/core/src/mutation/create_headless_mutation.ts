import { attach, type Store } from 'effector';

import { createRemoteOperation } from '../remote_operation/create_remote_operation';
<<<<<<< HEAD
import {
  type DynamicallySourcedField,
  readonly,
  type StaticOrReactive,
} from '../libs/patronus';
import { type Mutation, MutationSymbol } from './type';
import { type Contract } from '../contract/type';
import { type InvalidDataError } from '../errors/type';
import { type Validator } from '../validation/type';
=======
import { DynamicallySourcedField, StaticOrReactive } from '../libs/patronus';
import { Mutation, MutationSymbol } from './type';
import { Contract } from '../contract/type';
import { InvalidDataError } from '../errors/type';
import { Validator } from '../validation/type';
import { attach, Store } from 'effector';
import { type ExecutionMeta } from '../remote_operation/type';
>>>>>>> d88e58e1

export interface SharedMutationFactoryConfig {
  name?: string;
  enabled?: StaticOrReactive<boolean>;
}

export function createHeadlessMutation<
  Params,
  Data,
  ContractData extends Data,
  MappedData,
  Error,
  MapDataSource = void,
  ValidationSource = void
>(
  config: SharedMutationFactoryConfig & {
    contract: Contract<Data, ContractData>;
    validate?: Validator<ContractData, Params, ValidationSource>;
    mapData: DynamicallySourcedField<
      { result: ContractData; params: Params },
      MappedData,
      MapDataSource
    >;
  }
): Mutation<Params, MappedData, Error | InvalidDataError> {
  const { name, enabled, contract, validate, mapData } = config;

  const operation = createRemoteOperation<
    Params,
    Data,
    ContractData,
    MappedData,
    Error,
    null,
    MapDataSource,
    ValidationSource
  >({
    name,
    serialize: 'ignore',
    enabled,
    kind: MutationSymbol,
    meta: null,
    contract,
    validate,
    mapData,
  });

  // -- Protocols --

  const unitShape = {
    pending: operation.$pending,
    start: operation.start,
  };
  const unitShapeProtocol = () => unitShape;

  // Experimental API, won't be exposed as protocol for now
  const attachProtocol = <NewParams, Source>({
    source,
    mapParams,
  }: {
    source: Store<Source>;
    mapParams: (params: NewParams, source: Source) => Params;
  }) => {
    const attachedMutation = createHeadlessMutation<
      NewParams,
      Data,
      ContractData,
      MappedData,
      unknown,
      MapDataSource,
      ValidationSource
    >(config as any);

    attachedMutation.__.lowLevelAPI.dataSourceRetrieverFx.use(
      attach({
        source,
        mapParams: (
          { params, ...rest }: { params: NewParams; meta: ExecutionMeta },
          sourceValue
        ): { params: Params; meta: ExecutionMeta } => ({
          params: (mapParams
            ? mapParams(params, sourceValue)
            : params) as Params,
          ...rest,
        }),
        effect: operation.__.lowLevelAPI.dataSourceRetrieverFx,
      })
    );

    return attachedMutation;
  };

  // -- Public API --

  return {
    start: operation.start,
    $status: readonly(operation.$status),
    $idle: readonly(operation.$idle),
    $pending: readonly(operation.$pending),
    $succeeded: readonly(operation.$succeeded),
    $failed: readonly(operation.$failed),
    $enabled: readonly(operation.$enabled),
    finished: {
      success: readonly(operation.finished.success),
      failure: readonly(operation.finished.failure),
      finally: readonly(operation.finished.finally),
      skip: readonly(operation.finished.skip),
    },
    __: { ...operation.__, experimentalAPI: { attach: attachProtocol } },
    '@@unitShape': unitShapeProtocol,
  };
}<|MERGE_RESOLUTION|>--- conflicted
+++ resolved
@@ -1,25 +1,16 @@
 import { attach, type Store } from 'effector';
 
 import { createRemoteOperation } from '../remote_operation/create_remote_operation';
-<<<<<<< HEAD
 import {
+  readonly,
   type DynamicallySourcedField,
-  readonly,
   type StaticOrReactive,
 } from '../libs/patronus';
 import { type Mutation, MutationSymbol } from './type';
 import { type Contract } from '../contract/type';
 import { type InvalidDataError } from '../errors/type';
 import { type Validator } from '../validation/type';
-=======
-import { DynamicallySourcedField, StaticOrReactive } from '../libs/patronus';
-import { Mutation, MutationSymbol } from './type';
-import { Contract } from '../contract/type';
-import { InvalidDataError } from '../errors/type';
-import { Validator } from '../validation/type';
-import { attach, Store } from 'effector';
 import { type ExecutionMeta } from '../remote_operation/type';
->>>>>>> d88e58e1
 
 export interface SharedMutationFactoryConfig {
   name?: string;
