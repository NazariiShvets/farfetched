<<<<<<< HEAD
import { createStore, sample, createEvent, type Store, attach } from 'effector';
import { type Event } from 'effector';
=======
import {
  createStore,
  sample,
  createEvent,
  Store,
  attach,
  split,
} from 'effector';
>>>>>>> 6d54c094

import { type Contract } from '../contract/type';
import { type InvalidDataError } from '../errors/type';
import { createRemoteOperation } from '../remote_operation/create_remote_operation';
import {
  postpone,
  serializationForSideStore,
  type Serialize,
  type StaticOrReactive,
  type DynamicallySourcedField,
  type SourcedField,
} from '../libs/patronus';
import { type Validator } from '../validation/type';
import { type Query, type QueryMeta, QuerySymbol } from './type';
import { type ExecutionMeta } from '../remote_operation/type';
import { isEqual } from '../libs/lohyphen';
import { readonly } from '../libs/patronus';
import { isAbortError } from '../errors/guards';

export interface SharedQueryFactoryConfig<Data, Initial = Data> {
  name?: string;
  enabled?: StaticOrReactive<boolean>;
  serialize?: Serialize<Data | Initial>;
}

/**
 * Creates Query without any executor, it cannot be used as-is.
 *
 * @example
 * const headlessQuery = createHeadlessQuery()
 * headlessQuery.__.executeFx.use(someHandler)
 */
export function createHeadlessQuery<
  Params,
  Response,
  Error,
  ContractData extends Response,
  MappedData,
  MapDataSource,
  ValidationSource,
  Initial = null
>(
  config: {
    initialData?: Initial;
    contract: Contract<Response, ContractData>;
    mapData: DynamicallySourcedField<
      { result: ContractData; params: Params },
      MappedData,
      MapDataSource
    >;
    validate?: Validator<ContractData, Params, ValidationSource>;
    sourced?: SourcedField<Params, unknown, unknown>[];
    paramsAreMeaningless?: boolean;
  } & SharedQueryFactoryConfig<MappedData, Initial>
): Query<Params, MappedData, Error | InvalidDataError, Initial> {
  const {
    initialData: initialDataRaw,
    contract,
    mapData,
    enabled,
    validate,
    name,
    serialize,
    sourced,
    paramsAreMeaningless,
  } = config;

  const initialData = initialDataRaw ?? (null as unknown as Initial);

  const operation = createRemoteOperation<
    Params,
    Response,
    ContractData,
    MappedData,
    Error,
    QueryMeta<MappedData, Initial>,
    MapDataSource,
    ValidationSource
  >({
    name,
    kind: QuerySymbol,
    serialize: serializationForSideStore(serialize),
    enabled,
    meta: {
      serialize,
      initialData,
      sid: querySid(createStore(null, { sid: 'dummy' })),
    },
    contract,
    validate,
    mapData,
    sourced,
    paramsAreMeaningless,
  });

  const refresh = createEvent<Params>();
  const reset = createEvent();

  // -- Main stores --
  const $data = createStore<MappedData | Initial>(initialData, {
    sid: `ff.${operation.__.meta.name}.$data`,
    name: `${operation.__.meta.name}.$data`,
    serialize,
  });
  const $error = createStore<Error | InvalidDataError | null>(null, {
    sid: `ff.${operation.__.meta.name}.$error`,
    name: `${operation.__.meta.name}.$error`,
    serialize: serializationForSideStore(serialize),
  });
  const $stale = createStore<boolean>(true, {
    sid: `ff.${operation.__.meta.name}.$stale`,
    name: `${operation.__.meta.name}.$stale`,
    serialize: serializationForSideStore(serialize),
  });

  sample({ clock: operation.finished.success, fn: () => null, target: $error });
  sample({
    clock: operation.finished.success,
    fn: ({ result }) => result,
    target: $data,
  });

  $data.reset(operation.finished.failure);
  sample({
    clock: operation.finished.failure,
    fn: ({ error }) => error,
    target: $error,
  });

  // -- Handle stale

  sample({
    clock: operation.finished.finally,
    fn: ({ meta }) => meta.stale,
    target: $stale,
  });

  sample({
    clock: operation.__.lowLevelAPI.pushData,
    target: [$data, $error.reinit!],
  });

  sample({
    clock: operation.__.lowLevelAPI.pushError,
    target: [$error, $data.reinit!],
  });

  // -- Trigger API

  const postponedRefresh: Event<Params> = postpone({
    clock: refresh,
    until: operation.$enabled,
  });

  const refreshSkipDueToFreshness = createEvent<void>();

  const { haveToStart, __: haveToSkip } = split(
    sample({
      clock: postponedRefresh,
      source: { stale: $stale, latestParams: operation.__.$latestParams },
      fn: ({ stale, latestParams }, params) => ({
        haveToStart: stale || !isEqual(params ?? null, latestParams),
        params,
      }),
    }),
    {
      haveToStart: ({ haveToStart }) => haveToStart,
    }
  );

  sample({
    clock: haveToSkip,
    fn: () => null,
    target: refreshSkipDueToFreshness,
  });
  sample({
    clock: haveToStart,
    fn: ({ params }) => params,
    target: operation.start,
  });

  // -- Reset state --

  sample({
    clock: reset,
    target: [
      $data.reinit!,
      $error.reinit!,
      $stale.reinit!,
      operation.$status.reinit!,
    ],
  });

  // -- Aborted --

  const aborted = createEvent<{ params: Params; meta: ExecutionMeta }>();

  sample({
    clock: operation.finished.failure,
    filter: isAbortError,
    target: aborted,
  });

  // -- Protocols --

  const unitShape = {
    data: $data,
    error: $error,
    stale: $stale,
    pending: operation.$pending,
    start: operation.start,
  };
  const unitShapeProtocol = () => unitShape;

  // Experimental API, won't be exposed as protocol for now
  const attachProtocol = <NewParams, Source>({
    source,
    mapParams,
  }: {
    source: Store<Source>;
    mapParams: (params: NewParams, source: Source) => Params;
  }) => {
    const attachedQuery = createHeadlessQuery<
      NewParams,
      Response,
      unknown,
      ContractData,
      MappedData,
      MapDataSource,
      ValidationSource,
      Initial
    >(config as any);

    attachedQuery.__.lowLevelAPI.dataSourceRetrieverFx.use(
      attach({
        source,
        mapParams: (
          { params, ...rest }: { params: NewParams; meta: ExecutionMeta },
          sourceValue
        ): { params: Params; meta: ExecutionMeta } => ({
          params: (mapParams
            ? mapParams(params, sourceValue)
            : params) as Params,
          ...rest,
        }),
        effect: operation.__.lowLevelAPI.dataSourceRetrieverFx,
      })
    );

    return attachedQuery;
  };

  // -- Public API --

  return {
    reset,
    refresh,
    start: operation.start,
    $data: readonly($data),
    $error: readonly($error),
    $status: readonly(operation.$status),
    $idle: readonly(operation.$idle),
    $pending: readonly(operation.$pending),
    $succeeded: readonly(operation.$succeeded),
    $failed: readonly(operation.$failed),
    $enabled: readonly(operation.$enabled),
    $stale,
    aborted: readonly(aborted),
    finished: {
      success: readonly(operation.finished.success),
      failure: readonly(operation.finished.failure),
      finally: readonly(operation.finished.finally),
      skip: readonly(operation.finished.skip),
    },
    __: {
      ...operation.__,
      lowLevelAPI: { ...operation.__.lowLevelAPI, refreshSkipDueToFreshness },
      experimentalAPI: { attach: attachProtocol },
    },
    '@@unitShape': unitShapeProtocol,
  };
}

function querySid($data: Store<any>): string | null {
  const sid = $data.sid;

  if (!sid?.includes('|')) {
    return null;
  }

  return sid;
}<|MERGE_RESOLUTION|>--- conflicted
+++ resolved
@@ -1,16 +1,12 @@
-<<<<<<< HEAD
-import { createStore, sample, createEvent, type Store, attach } from 'effector';
-import { type Event } from 'effector';
-=======
 import {
+  type Store,
+  type Event,
   createStore,
   sample,
   createEvent,
-  Store,
   attach,
   split,
 } from 'effector';
->>>>>>> 6d54c094
 
 import { type Contract } from '../contract/type';
 import { type InvalidDataError } from '../errors/type';
