import { createStore, sample, createEvent, type Store, attach } from 'effector';
import { type Event } from 'effector';

import { type Contract } from '../contract/type';
import { type InvalidDataError } from '../errors/type';
import { createRemoteOperation } from '../remote_operation/create_remote_operation';
import {
  postpone,
  serializationForSideStore,
  type Serialize,
  type StaticOrReactive,
  type DynamicallySourcedField,
  type SourcedField,
} from '../libs/patronus';
import { type Validator } from '../validation/type';
import { type Query, type QueryMeta, QuerySymbol } from './type';
import { type ExecutionMeta } from '../remote_operation/type';
import { isEqual } from '../libs/lohyphen';
<<<<<<< HEAD
import { readonly } from '../libs/patronus';
import { isAbortError } from '../errors/guards';
=======
import { type ExecutionMeta } from '../remote_operation/type';
>>>>>>> d88e58e1

export interface SharedQueryFactoryConfig<Data, Initial = Data> {
  name?: string;
  enabled?: StaticOrReactive<boolean>;
  serialize?: Serialize<Data | Initial>;
}

/**
 * Creates Query without any executor, it cannot be used as-is.
 *
 * @example
 * const headlessQuery = createHeadlessQuery()
 * headlessQuery.__.executeFx.use(someHandler)
 */
export function createHeadlessQuery<
  Params,
  Response,
  Error,
  ContractData extends Response,
  MappedData,
  MapDataSource,
  ValidationSource,
  Initial = null
>(
  config: {
    initialData?: Initial;
    contract: Contract<Response, ContractData>;
    mapData: DynamicallySourcedField<
      { result: ContractData; params: Params },
      MappedData,
      MapDataSource
    >;
    validate?: Validator<ContractData, Params, ValidationSource>;
    sourced?: SourcedField<Params, unknown, unknown>[];
    paramsAreMeaningless?: boolean;
  } & SharedQueryFactoryConfig<MappedData, Initial>
): Query<Params, MappedData, Error | InvalidDataError, Initial> {
  const {
    initialData: initialDataRaw,
    contract,
    mapData,
    enabled,
    validate,
    name,
    serialize,
    sourced,
    paramsAreMeaningless,
  } = config;

  const initialData = initialDataRaw ?? (null as unknown as Initial);

  const operation = createRemoteOperation<
    Params,
    Response,
    ContractData,
    MappedData,
    Error,
    QueryMeta<MappedData, Initial>,
    MapDataSource,
    ValidationSource
  >({
    name,
    kind: QuerySymbol,
    serialize: serializationForSideStore(serialize),
    enabled,
    meta: {
      serialize,
      initialData,
      sid: querySid(createStore(null, { sid: 'dummy' })),
    },
    contract,
    validate,
    mapData,
    sourced,
    paramsAreMeaningless,
  });

  const refresh = createEvent<Params>();
  const reset = createEvent();

  // -- Main stores --
  const $data = createStore<MappedData | Initial>(initialData, {
    sid: `ff.${operation.__.meta.name}.$data`,
    name: `${operation.__.meta.name}.$data`,
    serialize,
  });
  const $error = createStore<Error | InvalidDataError | null>(null, {
    sid: `ff.${operation.__.meta.name}.$error`,
    name: `${operation.__.meta.name}.$error`,
    serialize: serializationForSideStore(serialize),
  });
  const $stale = createStore<boolean>(true, {
    sid: `ff.${operation.__.meta.name}.$stale`,
    name: `${operation.__.meta.name}.$stale`,
    serialize: serializationForSideStore(serialize),
  });

  sample({ clock: operation.finished.success, fn: () => null, target: $error });
  sample({
    clock: operation.finished.success,
    fn: ({ result }) => result,
    target: $data,
  });

  $data.reset(operation.finished.failure);
  sample({
    clock: operation.finished.failure,
    fn: ({ error }) => error,
    target: $error,
  });

  // -- Handle stale

  sample({
    clock: operation.finished.finally,
    fn: ({ meta }) => meta.stale,
    target: $stale,
  });

  sample({
    clock: operation.__.lowLevelAPI.pushData,
    target: [$data, $error.reinit!],
  });

  sample({
    clock: operation.__.lowLevelAPI.pushError,
    target: [$error, $data.reinit!],
  });

  // -- Trigger API

  const postponedRefresh: Event<Params> = postpone({
    clock: refresh,
    until: operation.$enabled,
  });

  sample({
    clock: postponedRefresh,
    source: { stale: $stale, latestParams: operation.__.$latestParams },
    filter: ({ stale, latestParams }, params) =>
      stale || !isEqual(params ?? null, latestParams),
    fn: (_, params) => params,
    target: operation.start,
  });

  // -- Reset state --

  sample({
    clock: reset,
    target: [
      $data.reinit!,
      $error.reinit!,
      $stale.reinit!,
      operation.$status.reinit!,
    ],
  });

  // -- Aborted --

  const aborted = createEvent<{ params: Params; meta: ExecutionMeta }>();

  sample({
    clock: operation.finished.failure,
    filter: isAbortError,
    target: aborted,
  });

  // -- Protocols --

  const unitShape = {
    data: $data,
    error: $error,
    stale: $stale,
    pending: operation.$pending,
    start: operation.start,
  };
  const unitShapeProtocol = () => unitShape;

  // Experimental API, won't be exposed as protocol for now
  const attachProtocol = <NewParams, Source>({
    source,
    mapParams,
  }: {
    source: Store<Source>;
    mapParams: (params: NewParams, source: Source) => Params;
  }) => {
    const attachedQuery = createHeadlessQuery<
      NewParams,
      Response,
      unknown,
      ContractData,
      MappedData,
      MapDataSource,
      ValidationSource,
      Initial
    >(config as any);

    attachedQuery.__.lowLevelAPI.dataSourceRetrieverFx.use(
      attach({
        source,
        mapParams: (
          { params, ...rest }: { params: NewParams; meta: ExecutionMeta },
          sourceValue
        ): { params: Params; meta: ExecutionMeta } => ({
          params: (mapParams
            ? mapParams(params, sourceValue)
            : params) as Params,
          ...rest,
        }),
        effect: operation.__.lowLevelAPI.dataSourceRetrieverFx,
      })
    );

    return attachedQuery;
  };

  // -- Public API --

  return {
    reset,
    refresh,
    start: operation.start,
    $data: readonly($data),
    $error: readonly($error),
    $status: readonly(operation.$status),
    $idle: readonly(operation.$idle),
    $pending: readonly(operation.$pending),
    $succeeded: readonly(operation.$succeeded),
    $failed: readonly(operation.$failed),
    $enabled: readonly(operation.$enabled),
    $stale,
    aborted: readonly(aborted),
    finished: {
      success: readonly(operation.finished.success),
      failure: readonly(operation.finished.failure),
      finally: readonly(operation.finished.finally),
      skip: readonly(operation.finished.skip),
    },
    __: {
      ...operation.__,
      experimentalAPI: { attach: attachProtocol },
    },
    '@@unitShape': unitShapeProtocol,
  };
}

function querySid($data: Store<any>): string | null {
  const sid = $data.sid;

  if (!sid?.includes('|')) {
    return null;
  }

  return sid;
}<|MERGE_RESOLUTION|>--- conflicted
+++ resolved
@@ -16,12 +16,8 @@
 import { type Query, type QueryMeta, QuerySymbol } from './type';
 import { type ExecutionMeta } from '../remote_operation/type';
 import { isEqual } from '../libs/lohyphen';
-<<<<<<< HEAD
 import { readonly } from '../libs/patronus';
 import { isAbortError } from '../errors/guards';
-=======
-import { type ExecutionMeta } from '../remote_operation/type';
->>>>>>> d88e58e1
 
 export interface SharedQueryFactoryConfig<Data, Initial = Data> {
   name?: string;
