import {
  createEffect,
  createEvent,
  createStore,
  sample,
  split,
} from 'effector';

import {
  not,
  normalizeSourced,
  normalizeStaticOrReactive,
  type DynamicallySourcedField,
  type StaticOrReactive,
  type FetchingStatus,
<<<<<<< HEAD
  SourcedField,
  readonly,
=======
  type SourcedField,
>>>>>>> d88e58e1
} from '../libs/patronus';
import { createContractApplier } from '../contract/apply_contract';
import { type Contract } from '../contract/type';
import { invalidDataError } from '../errors/create_error';
import { type InvalidDataError } from '../errors/type';
import { type DataSource, type ExecutionMeta } from './type';
import { checkValidationResult } from '../validation/check_validation_result';
import { type Validator } from '../validation/type';
import { unwrapValidationResult } from '../validation/unwrap_validation_result';
import { validValidator } from '../validation/valid_validator';
import { type RemoteOperation } from './type';
import { get } from '../libs/lohyphen';

export function createRemoteOperation<
  Params,
  Data,
  ContractData extends Data,
  MappedData,
  Error,
  Meta,
  MapDataSource = void,
  ValidationSource = void
>({
  name: ownName,
  meta,
  kind,
  serialize,
  enabled,
  contract,
  validate,
  mapData,
  sourced,
  paramsAreMeaningless,
}: {
  name?: string;
  meta: Meta;
  kind: unknown;
  serialize?: 'ignore';
  enabled?: StaticOrReactive<boolean>;
  contract: Contract<Data, ContractData>;
  validate?: Validator<ContractData, Params, ValidationSource>;
  mapData: DynamicallySourcedField<
    { result: ContractData; params: Params },
    MappedData,
    MapDataSource
  >;
  sourced?: SourcedField<Params, unknown, unknown>[];
  paramsAreMeaningless?: boolean;
}): RemoteOperation<Params, MappedData, Error | InvalidDataError, Meta> {
  const revalidate = createEvent<{ params: Params; refresh: boolean }>();
<<<<<<< HEAD
  const pushData = createEvent<MappedData>();
  const pushError = createEvent<Error | InvalidDataError>();
=======
  const startWithMeta = createEvent<{ params: Params; meta: ExecutionMeta }>();
>>>>>>> d88e58e1

  const applyContractFx = createContractApplier<Params, Data, ContractData>(
    contract
  );

  const name = ownName ?? 'unnamed';

  // Dummy effect, it will be replaced with real in head-full factory
  const executeFx = createEffect<any, any, any>({
    handler: () => {
      throw new Error('Not implemented');
    },
    sid: `ff.${name}.executeFx`,
    name: `${name}.executeFx`,
  });

  const remoteDataSoruce: DataSource<Params> = {
    name: 'remote_source',
    get: createEffect<
      { params: Params },
      { result: unknown; stale: boolean } | null,
      unknown
    >(async ({ params }) => {
      const result = await executeFx(params);

      return { result, stale: false };
    }),
  };

  const dataSources = [remoteDataSoruce];

  const {
    retrieveDataFx,
    notifyAboutNewValidDataFx,
    notifyAboutDataInvalidationFx,
  } = createDataSourceHandlers<Params>(dataSources);

  /*
   * Start event, it's used as it or to pipe it in head-full factory
   *
   * sample({
   *  clock: externalStart,
   *  target: headlessQuery.start,
   *  greedy: true
   * })
   */
  const start = createEvent<Params>();

  sample({
    clock: start,
    fn: (params) => ({
      params,
      meta: { stopErrorPropagation: false, stale: true },
    }),
    target: startWithMeta,
  });

  // Signal-events
  const finished = {
    success: createEvent<{
      params: Params;
      result: MappedData;
      meta: ExecutionMeta;
    }>(),
    failure: createEvent<{
      params: Params;
      error: Error | InvalidDataError;
      meta: ExecutionMeta;
    }>(),
    skip: createEvent<{ params: Params; meta: ExecutionMeta }>(),
    finally: createEvent<{ params: Params; meta: ExecutionMeta }>(),
  };

  // -- Main stores --
  const $status = createStore<FetchingStatus>('initial', {
    sid: `ff.${name}.$status`,
    name: `${name}.$status`,
    serialize,
  });

  const $enabled = normalizeStaticOrReactive(enabled ?? true).map(Boolean);

  const $latestParams = createStore<Params | null>(null, {
    serialize: 'ignore',
  });

  // -- Derived stores --
  const $idle = $status.map((status) => status === 'initial');
  const $pending = $status.map((status) => status === 'pending');
  const $failed = $status.map((status) => status === 'fail');
  const $succeeded = $status.map((status) => status === 'done');

  // -- Indicate status --
  sample({
    clock: [
      retrieveDataFx.map(() => 'pending' as const),
      finished.success.map(() => 'done' as const),
      finished.failure.map(() => 'fail' as const),
    ],
    target: $status,
  });

  sample({
    clock: startWithMeta,
    filter: $enabled,
    fn: ({ params }) => params,
    target: $latestParams,
  });

  // -- Execution flow
  sample({
    clock: start,
    filter: not($enabled),
    fn(params) {
      return {
        params,
        meta: { stopErrorPropagation: false, stale: false },
      };
    },
    target: finished.skip,
  });

  sample({
    clock: revalidate,
    fn: ({ params }) => ({
      params,
      meta: { stopErrorPropagation: false, stale: true },
    }),
    target: notifyAboutDataInvalidationFx,
  });

  sample({
    clock: notifyAboutDataInvalidationFx.finally,
    source: revalidate,
    filter: ({ refresh }) => refresh,
    fn: ({ params }) => ({
      params,
      meta: { stopErrorPropagation: false, stale: true },
    }),
    target: startWithMeta,
  });

  sample({
    clock: startWithMeta,
    filter: $enabled,
    target: retrieveDataFx,
  });

  sample({
    clock: retrieveDataFx.done,
    fn: ({ params, result }) => ({
      params: params.params,
      result: result.result as Data,
      meta: { stopErrorPropagation: false, stale: result.stale },
    }),
    filter: $enabled,
    target: applyContractFx,
  });

  sample({
    clock: retrieveDataFx.fail,
    fn: ({ error, params }) => ({
      error: error,
      params: params.params,
      meta: { stopErrorPropagation: false, stale: false },
    }),
    filter: $enabled,
    target: finished.failure,
  });

  const { validDataRecieved, __: invalidDataRecieved } = split(
    sample({
      clock: applyContractFx.done,
      source: normalizeSourced({
        field: validate ?? validValidator,
        clock: applyContractFx.done.map(({ result, params }) => ({
          result,
          params: params.params, // Extract original params, it is params of params
        })),
      }),
      fn: (validation, { params, result }) => ({
        result,
        // Extract original params, it is params of params
        params: params.params,
        validation,
        meta: params.meta,
      }),
    }),
    {
      validDataRecieved: ({ validation }) => checkValidationResult(validation),
    }
  );

  sample({
    clock: validDataRecieved,
    source: normalizeSourced({
      field: mapData,
      clock: validDataRecieved,
    }),
    fn: (result, { params, meta }) => ({
      result,
      params,
      meta,
    }),
    target: finished.success,
  });

  sample({
    clock: finished.success,
    filter: ({ meta }) => meta.stale,
    fn: ({ params, meta }) => ({ params, meta, skipStale: true }),
    target: retrieveDataFx,
  });

  sample({
    clock: validDataRecieved,
    filter: ({ meta }) => !meta.stale,
    target: notifyAboutNewValidDataFx,
  });

  sample({
    clock: applyContractFx.fail,
    filter: ({ params }) => !params.meta.stopErrorPropagation,
    fn: ({ error, params }) => ({
      error,
      // Extract original params, it is params of params
      params: params.params,
      meta: params.meta,
    }),
    target: finished.failure,
  });

  sample({
    clock: invalidDataRecieved,
    filter: ({ meta }) => !meta.stopErrorPropagation,
    fn: ({ params, validation, meta, result }) => ({
      params,
      error: invalidDataError({
        validationErrors: unwrapValidationResult(validation),
        response: result,
      }),
      meta,
    }),
    target: finished.failure,
  });

  // Emit skip for disabling in-flight operation
  sample({
    clock: $enabled.updates,
    source: start,
    filter: not($enabled),
    fn: (params) => ({
      params,
      meta: {
        stopErrorPropagation: false,
        stale: true,
      },
    }),
    target: finished.skip,
  });

  // -- Send finally --
  sample({
    clock: [finished.success, finished.failure, finished.skip],
    fn({ params, meta }) {
      return { params, meta };
    },
    target: finished.finally,
  });

  return {
    start,
    finished,
    $status,
    $idle,
    $pending,
    $failed,
    $succeeded,
    $enabled,
    __: {
      executeFx,
      meta: { ...meta, name },
      kind,
      $latestParams: readonly($latestParams),
      lowLevelAPI: {
        dataSources,
        dataSourceRetrieverFx: retrieveDataFx,
        sourced: sourced ?? [],
        paramsAreMeaningless: paramsAreMeaningless ?? false,
        revalidate,
<<<<<<< HEAD
        pushError,
        pushData,
=======
        startWithMeta,
>>>>>>> d88e58e1
      },
    },
  };
}

function createDataSourceHandlers<Params>(dataSources: DataSource<Params>[]) {
  const retrieveDataFx = createEffect<
    {
      params: Params;
      skipStale?: boolean;
      meta: ExecutionMeta;
    },
    { result: unknown; stale: boolean },
    any
  >({
    handler: async ({ params, skipStale }) => {
      for (const dataSource of dataSources) {
        const fromSource = await dataSource.get({ params });

        if (skipStale && fromSource?.stale) {
          continue;
        }

        if (fromSource) {
          return fromSource;
        }
      }

      throw new Error('No data source returned data');
    },
  });

  const notifyAboutNewValidDataFx = createEffect<
    {
      params: Params;
      result: unknown;
    },
    void,
    any
  >({
    handler: async ({ params, result }) => {
      await Promise.all(
        dataSources
          .map(get('set'))
          .filter(Boolean)
          .map((set) => set!({ params, result }))
      );
    },
  });

  const notifyAboutDataInvalidationFx = createEffect<
    {
      params: Params;
    },
    void,
    any
  >({
    handler: async ({ params }) => {
      await Promise.all(
        dataSources
          .map(get('unset'))
          .filter(Boolean)
          .map((unset) => unset!({ params }))
      );
    },
  });

  return {
    retrieveDataFx,
    notifyAboutNewValidDataFx,
    notifyAboutDataInvalidationFx,
  };
}<|MERGE_RESOLUTION|>--- conflicted
+++ resolved
@@ -8,17 +8,13 @@
 
 import {
   not,
+  readonly,
   normalizeSourced,
   normalizeStaticOrReactive,
   type DynamicallySourcedField,
   type StaticOrReactive,
   type FetchingStatus,
-<<<<<<< HEAD
-  SourcedField,
-  readonly,
-=======
   type SourcedField,
->>>>>>> d88e58e1
 } from '../libs/patronus';
 import { createContractApplier } from '../contract/apply_contract';
 import { type Contract } from '../contract/type';
@@ -69,12 +65,9 @@
   paramsAreMeaningless?: boolean;
 }): RemoteOperation<Params, MappedData, Error | InvalidDataError, Meta> {
   const revalidate = createEvent<{ params: Params; refresh: boolean }>();
-<<<<<<< HEAD
   const pushData = createEvent<MappedData>();
   const pushError = createEvent<Error | InvalidDataError>();
-=======
   const startWithMeta = createEvent<{ params: Params; meta: ExecutionMeta }>();
->>>>>>> d88e58e1
 
   const applyContractFx = createContractApplier<Params, Data, ContractData>(
     contract
@@ -365,12 +358,9 @@
         sourced: sourced ?? [],
         paramsAreMeaningless: paramsAreMeaningless ?? false,
         revalidate,
-<<<<<<< HEAD
         pushError,
         pushData,
-=======
         startWithMeta,
->>>>>>> d88e58e1
       },
     },
   };
