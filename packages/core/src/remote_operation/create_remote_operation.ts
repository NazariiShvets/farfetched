import {
  createEffect,
  createEvent,
  createStore,
  sample,
  split,
  Store,
} from 'effector';

import {
  not,
  normalizeSourced,
  normalizeStaticOrReactive,
  type DynamicallySourcedField,
  type StaticOrReactive,
  type FetchingStatus,
} from '../libs/patronus';
import { createContractApplier } from '../contract/apply_contract';
import { Contract } from '../contract/type';
import { invalidDataError } from '../errors/create_error';
import { InvalidDataError } from '../errors/type';
import { ExecutionMeta } from './type';
import { checkValidationResult } from '../validation/check_validation_result';
import { Validator } from '../validation/type';
import { unwrapValidationResult } from '../validation/unwrap_validation_result';
import { validValidator } from '../validation/valid_validator';
import { RemoteOperation } from './type';

export function createRemoteOperation<
  Params,
  Data,
  ContractData extends Data,
  MappedData,
  Error,
  Meta,
  MapDataSource = void,
  ValidationSource = void
>({
  name,
  meta,
  kind,
  serialize,
  enabled,
  contract,
  validate,
  mapData,
  sources,
}: {
  name: string;
  meta: Meta;
  kind: unknown;
  serialize?: 'ignore';
  enabled?: StaticOrReactive<boolean>;
  contract: Contract<Data, ContractData>;
  validate?: Validator<ContractData, Params, ValidationSource>;
  mapData: DynamicallySourcedField<
    { result: ContractData; params: Params },
    MappedData,
    MapDataSource
  >;
  sources?: Array<Store<unknown>>;
}): RemoteOperation<Params, MappedData, Error | InvalidDataError, Meta> {
  let withInterruption = false;
  const registerInterruption = () => {
    withInterruption = true;
  };

  const fillData = createEvent<{
    params: Params;
    result: any;
    meta: ExecutionMeta;
  }>();

  const resumeExecution = createEvent<{ params: Params }>();
  const validatedSuccessfully = createEvent<{
    params: Params;
    result: unknown;
  }>();

  const applyContractFx = createContractApplier<Params, Data, ContractData>(
    contract
  );

  // Dummy effect, it will be replaced with real in head-full factory
  const executeFx = createEffect<any, any, any>({
    handler: () => {
      throw new Error('Not implemented');
    },
    sid: `ff.${name}.executeFx`,
    name: `${name}.executeFx`,
  });

  /*
   * Start event, it's used as it or to pipe it in head-full factory
   *
   * sample({
   *  clock: externalStart,
   *  target: headlessQuery.start,
   *  greedy: true
   * })
   */
  const start = createEvent<Params>();

  // Signal-events
  const finished = {
    success: createEvent<{
      params: Params;
      result: MappedData;
      meta: ExecutionMeta;
    }>(),
    failure: createEvent<{
      params: Params;
      error: Error | InvalidDataError;
      meta: ExecutionMeta;
    }>(),
    skip: createEvent<{ params: Params; meta: ExecutionMeta }>(),
    finally: createEvent<{ params: Params; meta: ExecutionMeta }>(),
  };

  // -- Main stores --
  const $status = createStore<FetchingStatus>('initial', {
    sid: `ff.${name}.$status`,
    name: `${name}.$status`,
    serialize,
  });

  const $enabled = normalizeStaticOrReactive(enabled ?? true).map(Boolean);

  // -- Derived stores --
  const $pending = $status.map((status) => status === 'pending');
  const $failed = $status.map((status) => status === 'fail');
  const $succeeded = $status.map((status) => status === 'done');

  // -- Indicate status --
  sample({
    clock: [
      executeFx.map(() => 'pending' as const),
      finished.success.map(() => 'done' as const),
      finished.failure.map(() => 'fail' as const),
    ],
    target: $status,
  });

  // -- Execution flow
  sample({
    clock: start,
    filter: not($enabled),
    fn(params) {
      return {
        params,
        meta: { stopErrorPropagation: false, isFreshData: true },
      };
    },
    target: finished.skip,
  });

  sample({
    clock: start,
    source: { enabled: $enabled },
    filter: ({ enabled }) => enabled && !withInterruption,
    fn: (_, params) => params,
    target: executeFx,
  });

  sample({
    clock: resumeExecution,
    fn: ({ params }) => params,
    target: executeFx,
  });

  sample({
    clock: executeFx.done,
    fn: ({ params, result }) => ({
      params,
      result,
      meta: { stopErrorPropagation: false, isFreshData: true },
    }),
    target: fillData,
  });

  sample({ clock: fillData, target: applyContractFx });
  sample({
    clock: executeFx.fail,
    fn: ({ error, params }) => ({
      error,
      params,
      meta: { stopErrorPropagation: false, isFreshData: true },
    }),
    target: finished.failure,
  });

  const { validDataRecieved, __: invalidDataRecieved } = split(
    sample({
      clock: applyContractFx.done,
      source: normalizeSourced({
        field: validate ?? validValidator,
        clock: applyContractFx.done.map(({ result, params }) => ({
          result,
          params: params.params, // Extract original params, it is params of params
        })),
      }),
      fn: (validation, { params, result }) => ({
        result,
        // Extract original params, it is params of params
        params: params.params,
        validation,
        meta: params.meta,
      }),
    }),
    {
      validDataRecieved: ({ validation }) => checkValidationResult(validation),
    }
  );

  sample({
    clock: validDataRecieved,
<<<<<<< HEAD
    source: normalizeSourced({
      field: mapData,
      clock: validDataRecieved,
    }),
    fn: (result, { params, meta }) => ({
      result,
=======
    fn: ({ params, data }) => ({ params, result: data }),
    target: validatedSuccessfully,
  });

  sample({
    clock: validDataRecieved,
    source: normalizeSourced(
      reduceTwoArgs({
        field: mapData,
        clock: validDataRecieved.map(({ data, params }) => [data, params]),
      })
    ),
    fn: (data, { params, meta }) => ({
      data,
>>>>>>> 63cdb1e6
      params,
      meta,
    }),
    target: finished.success,
  });

  sample({
    clock: applyContractFx.fail,
    filter: ({ params }) => !params.meta.stopErrorPropagation,
    fn: ({ error, params }) => ({
      error,
      // Extract original params, it is params of params
      params: params.params,
      meta: params.meta,
    }),
    target: finished.failure,
  });

  sample({
    clock: invalidDataRecieved,
    filter: ({ meta }) => !meta.stopErrorPropagation,
    fn: ({ params, validation, meta }) => ({
      params,
      error: invalidDataError({
        validationErrors: unwrapValidationResult(validation),
      }),
      meta,
    }),
    target: finished.failure,
  });

  // -- Send finally --
  sample({
    clock: [finished.success, finished.failure, finished.skip],
    fn({ params, meta }) {
      return { params, meta };
    },
    target: finished.finally,
  });

  return {
    start,
    finished,
    $status,
    $pending,
    $failed,
    $succeeded,
    $enabled,
    __: {
      executeFx,
      meta,
      kind,
      lowLevelAPI: {
        sources: sources ?? [],
        registerInterruption,
        validatedSuccessfully,
        fillData,
        resumeExecution,
      },
    },
  };
}<|MERGE_RESOLUTION|>--- conflicted
+++ resolved
@@ -214,33 +214,22 @@
 
   sample({
     clock: validDataRecieved,
-<<<<<<< HEAD
     source: normalizeSourced({
       field: mapData,
       clock: validDataRecieved,
     }),
     fn: (result, { params, meta }) => ({
       result,
-=======
-    fn: ({ params, data }) => ({ params, result: data }),
+      params,
+      meta,
+    }),
+    target: finished.success,
+  });
+
+  sample({
+    clock: validDataRecieved,
+    fn: ({ result, params }) => ({ result, params }),
     target: validatedSuccessfully,
-  });
-
-  sample({
-    clock: validDataRecieved,
-    source: normalizeSourced(
-      reduceTwoArgs({
-        field: mapData,
-        clock: validDataRecieved.map(({ data, params }) => [data, params]),
-      })
-    ),
-    fn: (data, { params, meta }) => ({
-      data,
->>>>>>> 63cdb1e6
-      params,
-      meta,
-    }),
-    target: finished.success,
   });
 
   sample({
