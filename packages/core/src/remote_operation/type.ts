import { Effect, Event, EventPayload, Store } from 'effector';

import { SourcedField, type FetchingStatus } from '../libs/patronus';

interface DefaultMeta {
  name: string;
}

export interface RemoteOperation<Params, Data, Error, Meta> {
  /**
   * Reactive current request status
   *
   * + `initial` — the data has never been fetched yet
   * + 'pending' — the data is being fetched right now
   * + 'done' — the data has been successfully fetched
   * + 'fail' — an error occurred while fetching data
   */
  $status: Store<FetchingStatus>;
  /** Is fetching started? */
  $idle: Store<boolean>;
  /** Is fetching in progress right now? */
  $pending: Store<boolean>;
  /** Is fetching failed? */
  $failed: Store<boolean>;
  /** Is fetching succeeded? */
  $succeeded: Store<boolean>;
  /**
   * Is operation enabled?
   *
   * + false — any `start` call will be ignored, event done.skip will be fired immediately
   * + true — query will be executed after any `start` call
   */
  $enabled: Store<boolean>;
  /** Event to trigger query */
  start: Event<Params>;
  /** Set of events that represent end of query */
  finished: {
    /** Query was successfully ended, data will be passed as a payload */
    success: Event<{ params: Params; result: Data; meta: ExecutionMeta }>;
    /** Query was failed, error will be passed as a payload */
    failure: Event<{ params: Params; error: Error; meta: ExecutionMeta }>;
    /** Query execution was skipped due to `enabled` field in config */
    skip: Event<{ params: Params; meta: ExecutionMeta }>;
    /** Query was ended, it merges `success`, `error` and `skip` */
    finally: Event<{ params: Params; meta: ExecutionMeta }>;
  };
  /**
   * DO NOT USE THIS FIELD IN PRODUCTION
   *
   * It is internal operator details which is useful for testing.
   */
  __: {
    /**
     * Internal effect, which executes to retrieve data.
     *
     * It must not be used in production. Please use it only for test purposes.
     *
     * @example
     *
     * import { locationQuery } from './location';
     *
     * test('some test', async () => {
     *   const scope = fork({
     *     handlers: [[locationQuery.__.executeFx, vi.fn()]]
     *   });
     *
     *   //...test code
     * })
     */
    executeFx: Effect<any, any, any>;
    /**
     * Meta information about operation and its configuration.
     */
    meta: Meta & DefaultMeta;
    /**
     * Distinguish different kinds of operations
     */
    kind: unknown;
    $latestParams: Store<Params | null>;
    /**
     * Low-level API, it can be changed anytime without any notice!
     */
    lowLevelAPI: {
      dataSources: Array<DataSource<Params>>;
      dataSourceRetrieverFx: Effect<
        { params: Params; meta: ExecutionMeta },
        { result: unknown; stale: boolean },
        any
      >;
      sourced: SourcedField<Params, unknown, unknown>[];
      paramsAreMeaningless: boolean;
      revalidate: Event<{ params: Params; refresh: boolean }>;
<<<<<<< HEAD
      pushData: Event<Data>;
      pushError: Event<Error>;
=======
      startWithMeta: Event<{ params: Params; meta: ExecutionMeta }>;
>>>>>>> d88e58e1
    };
    experimentalAPI?: {
      attach: <Source, NewParams>(config: {
        source: Store<Source>;
        mapParams: (params: NewParams, source: Source) => Params;
      }) => any;
    };
  };
}

export type RemoteOperationResult<
  Q extends RemoteOperation<any, any, any, any>
> = EventPayload<Q['finished']['success']>['result'];
export type RemoteOperationError<
  Q extends RemoteOperation<any, any, any, any>
> = EventPayload<Q['finished']['failure']>['error'];
export type RemoteOperationParams<
  Q extends RemoteOperation<any, any, any, any>
> = EventPayload<Q['start']>;

export interface ExecutionMeta {
  stopErrorPropagation: boolean;
  stale: boolean;
}

export type DataSource<Params> = {
  name: string;
  get: Effect<
    { params: Params },
    { result: unknown; stale: boolean } | null,
    unknown
  >;
  set?: Effect<{ params: Params; result: unknown }, void, unknown>;
  unset?: Effect<{ params: Params }, void, unknown>;
};<|MERGE_RESOLUTION|>--- conflicted
+++ resolved
@@ -90,12 +90,9 @@
       sourced: SourcedField<Params, unknown, unknown>[];
       paramsAreMeaningless: boolean;
       revalidate: Event<{ params: Params; refresh: boolean }>;
-<<<<<<< HEAD
       pushData: Event<Data>;
       pushError: Event<Error>;
-=======
       startWithMeta: Event<{ params: Params; meta: ExecutionMeta }>;
->>>>>>> d88e58e1
     };
     experimentalAPI?: {
       attach: <Source, NewParams>(config: {
