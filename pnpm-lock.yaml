--- conflicted
+++ resolved
@@ -71,21 +71,13 @@
       vitest: ^0.26.2
       vue: ^3.2.37
     dependencies:
-<<<<<<< HEAD
       '@effector/reflect': 8.2.0_6jwmip5nfhod37l2nxjrwb3epy
       atomic-router: 0.6.3_iyoe6piwsnvsagwydbbzyadpym
-      atomic-router-solid: 0.5.1_tgdugf5y3kvtkg7mrhf6pyfhwe
+      atomic-router-solid: 0.5.1_y4l3zhmpv64gdud46prvfhqxby
       dagre: 0.8.5
       effector-react: 22.5.0_xzy47btpk6b7akis5sqfq2jw2y
-      effector-solid: 0.22.7_76nkntfkuxkplxy7f36nqbtja4
+      effector-solid: 0.22.7_xntspealoszumel4tlgaig2qqq
       forest: 0.21.2_effector@22.7.0
-=======
-      atomic-router: 0.6.3_cliveijp3nbay2cvrupvo6s3zu
-      atomic-router-solid: 0.5.1_foykgfjzqz5kt4bxutzmi4bh6a
-      effector-react: 22.3.3_h4ij6u274dp7q2sfbxpq3srcnu
-      effector-solid: 0.22.7_4ow3v7ng3dqerc2imccymphr5i
-      forest: 0.21.2_effector@22.5.0
->>>>>>> ab5c1181
       history: 5.3.0
       mermaid: 9.1.7
       react: 18.2.0
@@ -4480,11 +4472,7 @@
     resolution: {integrity: sha512-Oei9OH4tRh0YqU3GxhX79dM/mwVgvbZJaSNaRk+bshkj0S5cfHcgYakreBjrHwatXKbz+IoIdYLxrKim2MjW0Q==}
     dev: true
 
-<<<<<<< HEAD
-  /atomic-router-solid/0.5.1_tgdugf5y3kvtkg7mrhf6pyfhwe:
-=======
-  /atomic-router-solid/0.5.1_foykgfjzqz5kt4bxutzmi4bh6a:
->>>>>>> ab5c1181
+  /atomic-router-solid/0.5.1_y4l3zhmpv64gdud46prvfhqxby:
     resolution: {integrity: sha512-Du+LjjxeRA9h/JmHn3A9Ad3wRjhLFqz256TPg9YX3xkV9fK7eqOOyELntlo/MwL+RLagnvculBVuJwD1r6KbKQ==}
     peerDependencies:
       atomic-router: ~0.4.3
@@ -4495,13 +4483,8 @@
     dependencies:
       atomic-router: 0.6.3_iyoe6piwsnvsagwydbbzyadpym
       classcat: 5.0.4
-<<<<<<< HEAD
       effector: 22.7.0
-      effector-solid: 0.22.7_76nkntfkuxkplxy7f36nqbtja4
-=======
-      effector: 22.5.0
-      effector-solid: 0.22.7_4ow3v7ng3dqerc2imccymphr5i
->>>>>>> ab5c1181
+      effector-solid: 0.22.7_xntspealoszumel4tlgaig2qqq
       history: 5.3.0
       solid-js: 1.5.9
     dev: false
@@ -5890,24 +5873,15 @@
       use-sync-external-store: 1.2.0_react@18.2.0
     dev: false
 
-<<<<<<< HEAD
-  /effector-solid/0.22.7_76nkntfkuxkplxy7f36nqbtja4:
-=======
-  /effector-solid/0.22.7_4ow3v7ng3dqerc2imccymphr5i:
->>>>>>> ab5c1181
+  /effector-solid/0.22.7_xntspealoszumel4tlgaig2qqq:
     resolution: {integrity: sha512-6+nb7DhyDlnbdIiFElpzWAxjIscBRqUr4ehBMiIoTN7Xpw5DWn+oGYoWo/ZPtquNOC9VoJFIEWaaVWJ8Z0ExoQ==}
     engines: {node: '>=11.0.0'}
     peerDependencies:
       effector: ^22.0.2
       solid-js: '>= 1.3.0'
     dependencies:
-<<<<<<< HEAD
       effector: 22.7.0
-      solid-js: 1.4.8
-=======
-      effector: 22.5.0
       solid-js: 1.5.9
->>>>>>> ab5c1181
     dev: false
 
   /effector/22.7.0:
